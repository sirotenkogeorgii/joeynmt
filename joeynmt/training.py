# coding: utf-8
"""
Training module
"""
import heapq
import math
import time
from collections import OrderedDict
from contextlib import nullcontext
from pathlib import Path
from typing import Dict, List, Tuple

import torch
from torch.utils.data import Dataset
from torch.utils.tensorboard import SummaryWriter

from joeynmt.batch import Batch
from joeynmt.builders import build_gradient_clipper, build_optimizer, build_scheduler
from joeynmt.config import (
    TestConfig,
    TrainConfig,
    log_config,
    parse_global_args,
    set_validation_args,
)
from joeynmt.helpers import (
    delete_ckpt,
    load_checkpoint,
    store_attention_plots,
    symlink_update,
    write_list_to_file,
)
from joeynmt.helpers_for_ddp import (
    ddp_cleanup,
    ddp_reduce,
    ddp_setup,
    ddp_synchronize,
    get_logger,
    use_ddp,
)
from joeynmt.model import Model
from joeynmt.prediction import predict, prepare, test

logger = get_logger(__name__)


class TrainManager:
    """
    Manages training loop, validations, learning rate scheduling
    and early stopping.
    """

    # pylint: disable=too-many-instance-attributes

    def __init__(self,
                 rank: int,
                 model: Model,
                 model_dir: Path,
                 device: torch.device,
                 n_gpu: int = 0,
                 num_workers: int = 0,
                 autocast: Dict = None,
                 seed: int = 42,
                 train_args: TrainConfig = None,
                 dev_args: TestConfig = None) -> None:
        """
        Creates a new TrainManager for a model, specified as in configuration.

        :param model: torch module defining the model
        :param model_dir: directory to save ckpts
        :param device: torch device
        :param n_gpu: number of gpus. 0 if cpu.
        :param num_workers: number of multiprocess workers.
        :param autocast: autocast context
        :param seed: random seed
        :param train_args: config args for training
        :param dev_args: config args for validation
        """
        self.rank = rank
        self.args = train_args  # config for training
        self.dev_cfg = dev_args  # config for geedy decoding
        self.seed = seed
        self.model_dir = model_dir

        # access these variables only when rank == 0
        if self.rank == 0:
            # tensorboard
            self.tb_writer = SummaryWriter(log_dir=(model_dir /
                                                    "tensorboard").as_posix())

            # save/delete checkpoints
            self.ckpt_queue: List[Tuple[float, Path]] = []  # heap queue

        # model
        self.model = model

        # CPU / GPU
        self.device = device
        self.n_gpu = n_gpu
        self.num_workers = num_workers

        # optimization
        self.clip_grad_fun = build_gradient_clipper(cfg=self.args._asdict())
        self.optimizer = build_optimizer(cfg=self.args._asdict(),
                                         parameters=self.model.parameters())

        # fp16
        self.scaler = torch.cuda.amp.GradScaler(enabled=autocast["enabled"]) \
            if self.device.type == "cuda" else None
        self.autocast = autocast

        # learning rate scheduling
        self.scheduler, self.scheduler_step_at = build_scheduler(
            cfg=self.args._asdict(),
            scheduler_mode="min" if self.args.minimize_metric else "max",
            optimizer=self.optimizer,
            hidden_size=self.model.encoder._output_size,
        )

        # Placeholder so that we can use the train_iter in other functions.
        self.train_iter, self.train_iter_state = None, None

        # initialize training statistics
        self.stats = self.TrainStatistics(minimize_metric=self.args.minimize_metric)

        # load model parameters
        if self.args.load_model is not None:
            self.init_from_checkpoint(
                self.args.load_model,
                reset_best_ckpt=self.args.reset_best_ckpt,
                reset_scheduler=self.args.reset_scheduler,
                reset_optimizer=self.args.reset_optimizer,
                reset_iter_state=self.args.reset_iter_state,
            )
        for layer_name, load_path in [
            ("encoder", self.args.load_encoder),
            ("decoder", self.args.load_decoder),
        ]:
            if load_path is not None:
                self.init_layers(path=load_path, layer=layer_name)

    def _save_checkpoint(self, new_best: bool, score: float) -> None:
        """
        Save the model's current parameters and the training state to a checkpoint.

        The training state contains the total number of training steps, the total number
        of training tokens, the best checkpoint score and iteration so far, and
        optimizer and scheduler states.

        :param new_best: This boolean signals which symlink we will use for the new
            checkpoint. If it is true, we update best.ckpt.
        :param score: Validation score which is used as key of heap queue. if score is
            float('nan'), the queue won't be updated.
        """
        assert self.rank == 0, self.rank  # execute this func only in the master process

        model_path = Path(self.model_dir) / f"{self.stats.steps}.ckpt"

        # yapf: disable
        state = {
            "model_state": self.model.state_dict(),
            "optimizer_state": self.optimizer.state_dict(),
            "scaler_state": (self.scaler.state_dict()
                             if self.scaler is not None else None),
            "scheduler_state": (self.scheduler.state_dict()
                                if self.scheduler is not None else None),
            "train_iter_state": self.train_iter.batch_sampler.get_state(),
            "stats_state": self.stats.state_dict(),
        }
        torch.save(state, model_path.as_posix())
        logger.info("Checkpoint saved in %s.", model_path)

        # update symlink
        symlink_target = Path(f"{self.stats.steps}.ckpt")
        # last symlink
        last_path = Path(self.model_dir) / "latest.ckpt"
        prev_path = symlink_update(symlink_target, last_path)  # update always
        # best symlink
        best_path = Path(self.model_dir) / "best.ckpt"
        if new_best:
            prev_path = symlink_update(symlink_target, best_path)
            assert best_path.resolve().stem == str(self.stats.best_ckpt_iter)

        # push to and pop from the heap queue
        to_delete = None
        if not math.isnan(score) and self.args.keep_best_ckpts > 0:
            if len(self.ckpt_queue) < self.args.keep_best_ckpts:  # no pop, push only
                heapq.heappush(self.ckpt_queue, (score, model_path))
            else:  # push + pop the worst one in the queue
                if self.args.minimize_metric:
                    # pylint: disable=protected-access
                    heapq._heapify_max(self.ckpt_queue)
                    to_delete = heapq._heappop_max(self.ckpt_queue)
                    heapq.heappush(self.ckpt_queue, (score, model_path))
                    # pylint: enable=protected-access
                else:
                    to_delete = heapq.heappushpop(self.ckpt_queue, (score, model_path))

            if to_delete is not None:
                assert to_delete[1] != model_path  # don't delete the last ckpt
                if to_delete[1].stem != best_path.resolve().stem:
                    delete_ckpt(to_delete[1])  # don't delete the best ckpt

            assert len(self.ckpt_queue) <= self.args.keep_best_ckpts

            # remove old symlink target if not in queue after push/pop
            if prev_path is not None and prev_path.stem not in [
                    c[1].stem for c in self.ckpt_queue
            ]:
                delete_ckpt(prev_path)

    def init_from_checkpoint(
        self,
        path: Path,
        reset_best_ckpt: bool = False,
        reset_scheduler: bool = False,
        reset_optimizer: bool = False,
        reset_iter_state: bool = False,
    ) -> None:
        """
        Initialize the trainer from a given checkpoint file.

        This checkpoint file contains not only model parameters, but also
        scheduler and optimizer states, see `self._save_checkpoint`.

        :param path: path to checkpoint
        :param reset_best_ckpt: reset tracking of the best checkpoint,
                                use for domain adaptation with a new dev set.
        :param reset_scheduler: reset the learning rate scheduler, and do not
                                use the one stored in the checkpoint.
        :param reset_optimizer: reset the optimizer, and do not use the one
                                stored in the checkpoint.
        :param reset_iter_state: reset the sampler's internal state and do not
                                use the one stored in the checkpoint.
        """
        logger.info("Loading model from %s", path)
        map_location = {"cuda:0": f"cuda:{self.rank}"} if use_ddp() else self.device
        model_checkpoint = load_checkpoint(path=path, map_location=map_location)

        # restore model and optimizer parameters
        self.model.load_state_dict(model_checkpoint["model_state"])

        if not reset_optimizer:
            self.optimizer.load_state_dict(model_checkpoint["optimizer_state"])
            if "scaler_state" in model_checkpoint and self.scaler is not None:
                self.scaler.load_state_dict(model_checkpoint["scaler_state"])
        else:
            logger.info("Reset optimizer.")

        if not reset_scheduler:
            if (model_checkpoint["scheduler_state"] is not None
                    and self.scheduler is not None):
                self.scheduler.load_state_dict(model_checkpoint["scheduler_state"])
        else:
            logger.info("Reset scheduler.")

        if not reset_best_ckpt:
            # for backwards compatibility:
            stats_state = model_checkpoint.get("stats_state", {
                "epochs": model_checkpoint.get("epochs", 1),
                "steps": model_checkpoint.get("steps", 0),
                "total_tokens": model_checkpoint.get("total_tokens", 0),
                "total_correct": model_checkpoint.get("total_correct", 0),
                "best_ckpt_score": model_checkpoint.get("best_ckpt_score", 0.0),
                "best_ckpt_iter": model_checkpoint.get("best_ckpt_iteration", 0),
            })
            # restore TrainStatistics
            self.stats.load_state_dict(stats_state)
        else:
            logger.info("Reset tracking of the best checkpoint.")

        if not reset_iter_state:
            # restore counters
            assert "train_iter_state" in model_checkpoint
            self.train_iter_state = model_checkpoint["train_iter_state"]
            # TODO: save / restore epoch no, since DistirbutedSampler resets generator
            #       based on the initial seed + epoch no
        else:
            # reset counters if explicitly 'train_iter_state: True' in config
            logger.info("Reset data iterator (random seed: {%d}).", self.seed)

    def init_layers(self, path: Path, layer: str) -> None:
        """
        Initialize encoder decoder layers from a given checkpoint file.

        :param path: path to checkpoint
        :param layer: layer name; 'encoder' or 'decoder' expected
        """
        assert path is not None
        layer_state_dict = OrderedDict()
        logger.info("Loading %s laysers from %s", layer, path)
        map_location = {"cuda:0": f"cuda:{self.rank}"} if use_ddp() else self.device
        ckpt = load_checkpoint(path=path, map_location=map_location)
        for k, v in ckpt["model_state"].items():
            if k.startswith(layer):
                layer_state_dict[k] = v
        self.model.load_state_dict(layer_state_dict, strict=False)

    def train_and_validate(self, train_data: Dataset, valid_data: Dataset) -> None:
        """
        Train the model and validate it from time to time on the validation set.

        :param train_data: training data
        :param valid_data: validation data
        """
        # pylint: disable=too-many-branches,too-many-statements

        # dataloader
        self.train_iter = train_data.make_iter(
            batch_size=self.args.batch_size,
            batch_type=self.args.batch_type,
            seed=self.seed,
            shuffle=self.args.shuffle,
            num_workers=self.num_workers,
            device=self.device,
            eos_index=self.model.eos_index,
            pad_index=self.model.pad_index,
            eos_index=self.model.eos_index,
        )

        # TODO: set iter state in the first epoch loop (?)
        if self.train_iter_state is not None:
            self.train_iter.batch_sampler.set_state(self.train_iter_state)

        # training config
        batch_size_per_device = self.args.batch_size
        effective_batch_size = self.args.batch_size * self.args.batch_multiplier
        if use_ddp():
            effective_batch_size = effective_batch_size * self.n_gpu
        elif self.n_gpu > 1:
            batch_size_per_device = batch_size_per_device // self.n_gpu
        logger.info(
            "Train config:\n"
            "\tdevice: %s\n"
            "\tn_gpu: %d\n"
            "\tddp training: %r\n"
            "\t16-bits training: %r\n"
            "\tgradient accumulation: %d\n"
            "\tbatch size per device: %d\n"
            "\teffective batch size (w. parallel & accumulation): %d",
            self.device.type,
            self.n_gpu,
            use_ddp(),
            self.autocast["enabled"],
            self.args.batch_multiplier,
            batch_size_per_device,
            effective_batch_size,
        )

        #################################################################
        # simplify accumulation logic:
        #################################################################
        # for epoch in range(epochs):
        #     model.zero_grad()
        #     epoch_loss = 0.0
        #     batch_loss = 0.0
        #     for i, batch in enumerate(train_iter):
        #
        #         # gradient accumulation:
        #         # loss.backward() will be called in _train_step()
        #         batch_loss += _train_step(batch)
        #
<<<<<<< HEAD
        #         if (i + 1) % self.args.batch_multiplier == 0:
        #             self.optimizer.step()     # update!
        #             self.model.zero_grad()    # reset gradients
        #             self.steps += 1           # increment counter
=======
        #         if (i + 1) % args.batch_multiplier == 0:
        #             optimizer.step()     # update!
        #             model.zero_grad()    # reset gradients
        #             steps += 1           # increment counter
>>>>>>> 24096a46
        #
        #             epoch_loss += batch_loss  # accumulate batch loss
        #             batch_loss = 0            # reset batch loss
        #
        #     # leftovers are just ignored.
<<<<<<< HEAD
        #     # (see `drop_last` arg in self.train_iter.batch_sampler)
=======
        #     # (see `drop_last` arg in train_iter.batch_sampler)
>>>>>>> 24096a46
        #################################################################

        # pylint: disable=too-many-nested-blocks
        try:
            for epoch_no in range(self.stats.epochs, self.args.epochs + 1, 1):
<<<<<<< HEAD
                ddp_synchronize()  # wait for all processes before staring an epoch
=======
                ddp_synchronize()  # wait for all processes before starting an epoch
>>>>>>> 24096a46

                logger.info("EPOCH %d", epoch_no)
                self.stats.epochs = epoch_no

                if self.scheduler_step_at == "epoch":
                    self.scheduler.step(epoch=epoch_no)

                # resuffle/resample data
                train_data.seed = self.seed + epoch_no
                valid_data.seed = self.seed + epoch_no
                self.train_iter.batch_sampler.set_seed(self.seed + epoch_no)

                self.model.train()
                self.model.zero_grad()

                # reset statistics for each epoch
                # Note: access these variables only when rank == 0
                if self.rank == 0:
                    start_tokens = self.stats.total_tokens
                    start_correct = self.stats.total_correct
                    epoch_nseqs, epoch_ntokens, epoch_loss = 0, 0, 0
                    total_train_duration, total_valid_duration = 0, 0
<<<<<<< HEAD
                    total_batch_loss, total_nll_loss, total_ctc_loss = 0, 0, 0
=======
                    total_batch_loss = 0
>>>>>>> 24096a46
                    start = time.time()

                batch: Batch  # yield a joeynmt Batch object
                for i, batch in enumerate(self.train_iter):

                    # get batch loss
                    batch_loss, correct_tokens = self._train_step(batch)
<<<<<<< HEAD

                    batch_nseqs = ddp_reduce(batch.nseqs, self.device, torch.long)
                    batch_ntokens = ddp_reduce(batch.ntokens, self.device, torch.long)

=======

                    batch_nseqs = ddp_reduce(batch.nseqs, self.device, torch.long)
                    batch_ntokens = ddp_reduce(batch.ntokens, self.device, torch.long)

>>>>>>> 24096a46
                    # increment token counter
                    if self.rank == 0:
                        total_batch_loss += batch_loss
                        epoch_nseqs += batch_nseqs.item()
                        epoch_ntokens += batch_ntokens.item()
                        self.stats.total_tokens += batch_ntokens.item()
                        self.stats.total_correct += correct_tokens

                    # update the model parameters!
                    if (i + 1) % self.args.batch_multiplier == 0:
                        # clip gradients (in-place)
                        if self.clip_grad_fun is not None:
                            self.clip_grad_fun(parameters=self.model.parameters())

                        # make gradient step
                        if self.scaler is None:
                            self.optimizer.step()
                        else:
                            self.scaler.step(self.optimizer)
                            self.scaler.update()

                        # decay lr
                        if self.scheduler_step_at == "step":
                            self.scheduler.step(self.stats.steps)

                        # reset gradients
                        self.model.zero_grad()

                        # increment step counter
                        self.stats.steps += 1
                        if self.stats.steps >= self.args.max_updates:
                            self.stats.is_max_update = True

                        # log learning progress (only in the master process)
                        if (self.stats.steps % self.args.logging_freq == 0
                                and self.rank == 0):
                            elapsed_time = time.time() - start - total_valid_duration
                            total_train_duration += elapsed_time
<<<<<<< HEAD
                            self._log_scores(
                                epoch_no, elapsed_time, start_tokens, start_correct,
                                total_batch_loss, total_nll_loss, total_ctc_loss)
=======
                            self._log_scores(epoch_no, elapsed_time, start_tokens,
                                             start_correct, total_batch_loss)
>>>>>>> 24096a46

                            # restart counter
                            start = time.time()
                            start_tokens = self.stats.total_tokens
                            start_correct = self.stats.total_correct
                            total_valid_duration = 0

                        # increment statistics
                        if self.rank == 0:
                            epoch_loss += total_batch_loss  # accumulate loss
                            total_batch_loss = 0  # reset batch loss

                        # validate on the entire dev set
                        if self.stats.steps % self.args.validation_freq == 0:
                            # valid_duration includes time for model saving etc.
<<<<<<< HEAD
                            valid_start_time = time.time()
=======
                            if self.rank == 0:
                                valid_start_time = time.time()
>>>>>>> 24096a46

                            valid_data.seed = self.seed + self.stats.steps  # set seed
                            self._validate(valid_data)

<<<<<<< HEAD
                            total_valid_duration += time.time() - valid_start_time

                    if self.stats.is_min_lr or self.stats.is_max_update:
                        break  # break batch loop
=======
                            if self.rank == 0:
                                total_valid_duration += time.time() - valid_start_time

                    if ((self.stats.is_min_lr or self.stats.is_max_update)
                            and self.rank == 0):
                        break  # break batch loop (TODO: DDP?)
>>>>>>> 24096a46

                if ((self.stats.is_min_lr or self.stats.is_max_update)
                        and self.rank == 0):
                    log_str = (f"minimum lr {self.args.learning_rate_min}"
                               if self.stats.is_min_lr else
                               f"maximum num. of updates {self.args.max_updates}")
                    logger.info("Training ended since %s was reached.", log_str)
<<<<<<< HEAD
                    break  # break epoch loop
=======
                    break  # break epoch loop (TODO: DDP?)
>>>>>>> 24096a46

                if self.rank == 0:
                    total_train_duration += time.time() - start - total_valid_duration
                    logger.info("Epoch %3d, total training loss: %.2f, "
                                "num. of seqs: %d, num. of tokens: %d, %.4f[sec]",
                                epoch_no, epoch_loss, epoch_nseqs, epoch_ntokens,
                                total_train_duration)

            else:
                # epoch loop did not encounter a `break` (neither min_lr nor max_update)
                logger.info("Training ended after %3d epochs.", epoch_no)

        except KeyboardInterrupt:
            logger.info("Interrupt at epoch %d, step %d.", epoch_no, self.stats.steps)
            # TODO: in DDP, need to kill all processes (?)

        else:
            # KeyboardInterrupt not triggered
            logger.info("Best validation result (greedy) at step %8d: %6.2f %s.",
                        self.stats.best_ckpt_iter,
                        self.stats.best_ckpt_score,
                        self.args.early_stopping_metric)

        finally:
            ddp_synchronize()  # wait for all processes
            if self.rank == 0:
                self._save_checkpoint(False, float("nan"))  # save current weights
                self.tb_writer.close()  # close Tensorboard writer

    def _train_step(self, batch: Batch) -> Tuple[float, int]:
        """
        Train the model on one batch: Compute the loss.

        :param batch: training batch
        :return:
            - losses for batch (sum)
            - number of correct tokens for batch (sum)
        """
        # reactivate training
        self.model.train()

        # sort batch now by src length
        batch.sort_by_src_length()

        with torch.autocast(**self.autocast):
            # get loss (run as during training with teacher forcing)
            batch_loss, _, _, correct_tokens = self.model(return_type="loss",
                                                          **vars(batch))

        # normalize batch loss
        norm_batch_loss = batch.normalize(batch_loss,
                                          normalization=self.args.normalization,
                                          n_gpu=self.n_gpu,
                                          n_accumulation=self.args.batch_multiplier)

        # sum over multiple gpus
        sum_correct_tokens = batch.normalize(correct_tokens, "sum", self.n_gpu)

        # accumulate gradients
        with self.model.no_sync() if use_ddp() else nullcontext():
            if self.scaler is None:
                norm_batch_loss.backward()
            else:
                self.scaler.scale(norm_batch_loss).backward()

        # gather
        norm_batch_loss = ddp_reduce(norm_batch_loss).item()
        sum_correct_tokens = ddp_reduce(sum_correct_tokens).item()

        return norm_batch_loss, sum_correct_tokens

    def _validate(self, valid_data: Dataset) -> None:
        """Validation"""

        # run prediction on dev set
        prediction = predict(
            model=self.model,
            data=valid_data,
            compute_loss=True,
            device=self.device,
            rank=self.rank,
            n_gpu=self.n_gpu,
            normalization=self.args.normalization,
            args=self.dev_cfg,
            autocast=self.autocast,
        )

        if self.rank == 0:  # in the master process
            assert prediction is not None
            (
                valid_scores,
                valid_references,
                valid_hypotheses,
                valid_hypotheses_raw,
                _,  # valid_sequence_scores,
                valid_attention_scores,
            ) = prediction

<<<<<<< HEAD
            # for eval_metric in ['loss', 'ppl', 'acc'] + self.eval_metrics:
=======
            # write in tensorboard
>>>>>>> 24096a46
            for eval_metric, score in valid_scores.items():
                if not math.isnan(score):
                    self.tb_writer.add_scalar(f"valid/{eval_metric}", score,
                                              self.stats.steps)

            ckpt_score = valid_scores[self.args.early_stopping_metric]

<<<<<<< HEAD
            # TODO: need to update scheduler even when rank != 0
=======
            # TODO: need to update scheduler even when rank != 0 (?)
>>>>>>> 24096a46
            if self.scheduler_step_at == "validation":
                self.scheduler.step(metrics=ckpt_score)

            # update new best
            new_best = self.stats.is_best(ckpt_score)
            if new_best:
                self.stats.best_ckpt_score = ckpt_score
                self.stats.best_ckpt_iter = self.stats.steps
                logger.info(
                    "Hooray! New best validation result [%s]!",
                    self.args.early_stopping_metric,
                )

            # save checkpoints
            is_better = (self.stats.is_better(ckpt_score, self.ckpt_queue)
                         if len(self.ckpt_queue) > 0 else True)
            if self.args.keep_best_ckpts < 0 or is_better:
                self._save_checkpoint(new_best, ckpt_score)

            # append to validation report
            self._add_report(valid_scores=valid_scores, new_best=new_best)

            # log sample sentences
            self._log_examples(
                references=valid_references,
                hypotheses=valid_hypotheses,
                hypotheses_raw=valid_hypotheses_raw,
                data=valid_data,
            )

            # store validation set outputs
            write_list_to_file(self.model_dir / f"{self.stats.steps}.hyps",
                               valid_hypotheses)

            # store attention plots for selected valid sentences
            if valid_attention_scores:
                store_attention_plots(
                    attentions=valid_attention_scores,
                    targets=valid_hypotheses_raw,
                    sources=valid_data.get_list(lang=valid_data.src_lang,
                                                tokenized=True,
                                                subsampled=True),
                    indices=self.args.print_valid_sents,
                    output_prefix=(self.model_dir /
                                   f"att.{self.stats.steps}").as_posix(),
                    tb_writer=self.tb_writer,
                    steps=self.stats.steps,
                )

    def _add_report(self, valid_scores: dict, new_best: bool = False) -> None:
        """
        Append a one-line report to validation logging file.

        :param valid_scores: validation evaluation score [eval_metric]
        :param new_best: whether this is a new best model
        """
        current_lr = self.optimizer.param_groups[0]["lr"]

        valid_file = self.model_dir / "validations.txt"
        with valid_file.open("a", encoding="utf-8") as opened_file:
            score_str = "\t".join([f"Steps: {self.stats.steps}"] + [
                f"{eval_metric}: {score:.5f}"
                for eval_metric, score in valid_scores.items() if not math.isnan(score)
            ] + [f"LR: {current_lr:.8f}", "*" if new_best else ""])
            opened_file.write(f"{score_str}\n")

    def _log_examples(
        self,
        hypotheses: List[str],
        references: List[str],
        hypotheses_raw: List[List[str]],
        data: Dataset,
    ) -> None:
        """
        Log the `print_valid_sents` sentences from given examples.

        :param hypotheses: decoded hypotheses (list of strings)
        :param references: decoded references (list of strings)
        :param hypotheses_raw: raw hypotheses (list of list of tokens)
        :param data: dev Dataset
        """
        for p in self.args.print_valid_sents:
            if p >= len(hypotheses):
                continue
            logger.info("Example #%d", p)

            # detokenized text
            detokenized_src = data.tokenizer[data.src_lang].post_process(data.src[p])
            logger.info("\tSource:     %s", detokenized_src)
            logger.info("\tReference:  %s", references[p])
            logger.info("\tHypothesis: %s", hypotheses[p])

            # tokenized text
            tokenized_src = data.tokenizer[data.src_lang](data.src[p], is_train=False)
            tokenized_trg = data.tokenizer[data.trg_lang](data.trg[p], is_train=False)
            logger.debug("\tTokenized source:     %s", tokenized_src)
            logger.debug("\tTokenized reference:  %s", tokenized_trg)
            logger.debug("\tTokenized hypothesis: %s", hypotheses_raw[p][:-1])

    def _log_scores(self,
                    epoch_no: int,
                    elapsed_time: float,
                    start_tokens: int,
                    start_correct: int,
<<<<<<< HEAD
                    total_batch_loss: float,
                    total_nll_loss: float,
                    total_ctc_loss: float) -> None:
=======
                    total_batch_loss: float) -> None:
>>>>>>> 24096a46
        """Log training progress"""

        elapsed_tok = self.stats.total_tokens - start_tokens
        elapsed_correct = self.stats.total_correct - start_correct

        steps = self.stats.steps
<<<<<<< HEAD

        self.tb_writer.add_scalar("train/batch_loss", total_batch_loss, steps)
        self.tb_writer.add_scalar("train/batch_acc", elapsed_correct / elapsed_tok,
                                  steps)
        if total_nll_loss != 0:
            self.tb_writer.add_scalar("train/batch_nll_loss", total_nll_loss, steps)
        if total_ctc_loss != 0:
            self.tb_writer.add_scalar("train/total_ctc_loss", total_ctc_loss, steps)

        # check current_lr
        current_lr = self.optimizer.param_groups[0]["lr"]
        if current_lr < self.args.learning_rate_min:
            self.stats.is_min_lr = True
        self.tb_writer.add_scalar("train/learning_rate", current_lr, steps)

        logger.info("Epoch %3d, Step: %8d, Batch Loss: %12.6f, Batch Acc: %.6f, "
                    "Tokens per Sec: %8.0f, Lr: %.6f", epoch_no, steps,
                    total_batch_loss, elapsed_correct / elapsed_tok,
                    elapsed_tok / elapsed_time, current_lr)

=======

        self.tb_writer.add_scalar("train/batch_loss", total_batch_loss, steps)
        self.tb_writer.add_scalar("train/batch_acc", elapsed_correct / elapsed_tok,
                                  steps)

        # check current_lr
        current_lr = self.optimizer.param_groups[0]["lr"]
        if current_lr < self.args.learning_rate_min:
            self.stats.is_min_lr = True
        self.tb_writer.add_scalar("train/learning_rate", current_lr, steps)

        logger.info("Epoch %3d, Step: %8d, Batch Loss: %12.6f, Batch Acc: %.6f, "
                    "Tokens per Sec: %8.0f, Lr: %.6f", epoch_no, steps,
                    total_batch_loss, elapsed_correct / elapsed_tok,
                    elapsed_tok / elapsed_time, current_lr)

>>>>>>> 24096a46
    class TrainStatistics:
        """
        Train Statistics

        :param epochs: epoch counter
        :param steps: global update step counter
        :param is_min_lr: stop by reaching learning rate minimum
        :param is_max_update: stop by reaching max num of updates
        :param total_tokens: number of total tokens seen so far
        :param best_ckpt_iter: store iteration point of best ckpt
        :param minimize_metric: minimize or maximize score
        :param total_correct: number of correct tokens seen so far
        """
        def __init__(self, minimize_metric: bool = True) -> None:
            self.epochs = 1
            self.steps = 0
            self.is_min_lr = False
            self.is_max_update = False
            self.total_tokens = 0
            self.best_ckpt_iter = 0
            self.minimize_metric = minimize_metric
            self.best_ckpt_score = float('inf') if minimize_metric else float('-inf')
            self.total_correct = 0

        def is_best(self, score) -> bool:
            if self.minimize_metric:
                is_best = score < self.best_ckpt_score
            else:
                is_best = score > self.best_ckpt_score
            return is_best

        def is_better(self, score: float, heap_queue: list) -> bool:
            assert len(heap_queue) > 0
            if self.minimize_metric:
                is_better = score < heapq.nlargest(1, heap_queue)[0][0]
            else:
                is_better = score > heapq.nsmallest(1, heap_queue)[0][0]
            return is_better

        def state_dict(self) -> Dict:
            """Returns a dictionary of values necessary to reconstruct stats"""
            return {
                "epochs": self.epochs,
                "steps": self.steps,
                "total_tokens": self.total_tokens,
                "total_correct": self.total_correct,
                "best_ckpt_score": self.best_ckpt_score,
                "best_ckpt_iter": self.best_ckpt_iter,
            }

        def load_state_dict(self, state_dict: Dict) -> None:
            """Given a state_dict, this function reconstruct the state"""
            self.epochs = state_dict["epochs"]
            self.steps = state_dict["steps"]
            self.total_tokens = state_dict["total_tokens"]
            self.total_correct = state_dict["total_correct"]
            self.best_ckpt_score = state_dict["best_ckpt_score"]
            self.best_ckpt_iter = state_dict["best_ckpt_iter"]


def train(rank: int, world_size: int, cfg: Dict, skip_test: bool = False) -> None:
    """
    Main training function. After training, also test on test data if given.

    :param rank: ddp local rank
    :param world_size: ddp world size
    :param cfg: configuration dict
    :param skip_test: whether a test should be run or not after training
    """
    if cfg.pop("use_ddp", False):
        # initialize ddp
<<<<<<< HEAD
        ddp_setup(rank, world_size)
=======
        # TODO: make `master_addr` and `master_port` configurable
        ddp_setup(rank, world_size, master_addr="localhost", master_port=12355)
>>>>>>> 24096a46

        # need to assign file handlers again, after multi-processes are spawned...
        get_logger(__name__, log_file=Path(cfg["model_dir"]) / "train.log")

    # write all entries of config to the log
    log_config(cfg)

    # parse args
    args = parse_global_args(cfg, rank=rank, mode="train")

    # prepare model and datasets
    model, train_data, dev_data, test_data = prepare(args, rank=rank, mode="train")
    dev_args = set_validation_args(args.test)

    # for training management, e.g. early stopping and model selection
    trainer = TrainManager(model=model,
                           model_dir=args.model_dir,
                           device=args.device,
                           n_gpu=args.n_gpu,
                           rank=rank,
                           num_workers=args.num_workers,
                           autocast=args.autocast,
                           seed=args.seed,
                           train_args=args.train,
                           dev_args=dev_args)

    # train the model
    trainer.train_and_validate(train_data=train_data, valid_data=dev_data)

    if not skip_test:
        ddp_synchronize()  # wait for all processes

        # predict with the best model on validation and test
        # (if test data is available)

        # load model checkpoint
        ckpt = args.model_dir / "best.ckpt"  # or from args.test.load_model?
        map_location = {"cuda:0": f"cuda:{rank}"} if use_ddp() else args.device
        model_checkpoint = load_checkpoint(ckpt, map_location=map_location)
        model.load_state_dict(model_checkpoint["model_state"])

        prepared = {"dev": dev_data, "test": test_data, "model": model}
        test(
            cfg=cfg,
            output_path=(args.model_dir / f"{ckpt.stem}.hyps").as_posix(),
            prepared=prepared,
        )
    else:
        logger.info("Skipping test after training.")

    ddp_cleanup()<|MERGE_RESOLUTION|>--- conflicted
+++ resolved
@@ -360,37 +360,22 @@
         #         # loss.backward() will be called in _train_step()
         #         batch_loss += _train_step(batch)
         #
-<<<<<<< HEAD
-        #         if (i + 1) % self.args.batch_multiplier == 0:
-        #             self.optimizer.step()     # update!
-        #             self.model.zero_grad()    # reset gradients
-        #             self.steps += 1           # increment counter
-=======
         #         if (i + 1) % args.batch_multiplier == 0:
         #             optimizer.step()     # update!
         #             model.zero_grad()    # reset gradients
         #             steps += 1           # increment counter
->>>>>>> 24096a46
         #
         #             epoch_loss += batch_loss  # accumulate batch loss
         #             batch_loss = 0            # reset batch loss
         #
         #     # leftovers are just ignored.
-<<<<<<< HEAD
-        #     # (see `drop_last` arg in self.train_iter.batch_sampler)
-=======
         #     # (see `drop_last` arg in train_iter.batch_sampler)
->>>>>>> 24096a46
         #################################################################
 
         # pylint: disable=too-many-nested-blocks
         try:
             for epoch_no in range(self.stats.epochs, self.args.epochs + 1, 1):
-<<<<<<< HEAD
-                ddp_synchronize()  # wait for all processes before staring an epoch
-=======
                 ddp_synchronize()  # wait for all processes before starting an epoch
->>>>>>> 24096a46
 
                 logger.info("EPOCH %d", epoch_no)
                 self.stats.epochs = epoch_no
@@ -413,11 +398,7 @@
                     start_correct = self.stats.total_correct
                     epoch_nseqs, epoch_ntokens, epoch_loss = 0, 0, 0
                     total_train_duration, total_valid_duration = 0, 0
-<<<<<<< HEAD
-                    total_batch_loss, total_nll_loss, total_ctc_loss = 0, 0, 0
-=======
                     total_batch_loss = 0
->>>>>>> 24096a46
                     start = time.time()
 
                 batch: Batch  # yield a joeynmt Batch object
@@ -425,17 +406,10 @@
 
                     # get batch loss
                     batch_loss, correct_tokens = self._train_step(batch)
-<<<<<<< HEAD
 
                     batch_nseqs = ddp_reduce(batch.nseqs, self.device, torch.long)
                     batch_ntokens = ddp_reduce(batch.ntokens, self.device, torch.long)
 
-=======
-
-                    batch_nseqs = ddp_reduce(batch.nseqs, self.device, torch.long)
-                    batch_ntokens = ddp_reduce(batch.ntokens, self.device, torch.long)
-
->>>>>>> 24096a46
                     # increment token counter
                     if self.rank == 0:
                         total_batch_loss += batch_loss
@@ -474,14 +448,8 @@
                                 and self.rank == 0):
                             elapsed_time = time.time() - start - total_valid_duration
                             total_train_duration += elapsed_time
-<<<<<<< HEAD
-                            self._log_scores(
-                                epoch_no, elapsed_time, start_tokens, start_correct,
-                                total_batch_loss, total_nll_loss, total_ctc_loss)
-=======
                             self._log_scores(epoch_no, elapsed_time, start_tokens,
                                              start_correct, total_batch_loss)
->>>>>>> 24096a46
 
                             # restart counter
                             start = time.time()
@@ -497,29 +465,18 @@
                         # validate on the entire dev set
                         if self.stats.steps % self.args.validation_freq == 0:
                             # valid_duration includes time for model saving etc.
-<<<<<<< HEAD
-                            valid_start_time = time.time()
-=======
                             if self.rank == 0:
                                 valid_start_time = time.time()
->>>>>>> 24096a46
 
                             valid_data.seed = self.seed + self.stats.steps  # set seed
                             self._validate(valid_data)
 
-<<<<<<< HEAD
-                            total_valid_duration += time.time() - valid_start_time
-
-                    if self.stats.is_min_lr or self.stats.is_max_update:
-                        break  # break batch loop
-=======
                             if self.rank == 0:
                                 total_valid_duration += time.time() - valid_start_time
 
                     if ((self.stats.is_min_lr or self.stats.is_max_update)
                             and self.rank == 0):
                         break  # break batch loop (TODO: DDP?)
->>>>>>> 24096a46
 
                 if ((self.stats.is_min_lr or self.stats.is_max_update)
                         and self.rank == 0):
@@ -527,11 +484,7 @@
                                if self.stats.is_min_lr else
                                f"maximum num. of updates {self.args.max_updates}")
                     logger.info("Training ended since %s was reached.", log_str)
-<<<<<<< HEAD
-                    break  # break epoch loop
-=======
                     break  # break epoch loop (TODO: DDP?)
->>>>>>> 24096a46
 
                 if self.rank == 0:
                     total_train_duration += time.time() - start - total_valid_duration
@@ -630,11 +583,7 @@
                 valid_attention_scores,
             ) = prediction
 
-<<<<<<< HEAD
-            # for eval_metric in ['loss', 'ppl', 'acc'] + self.eval_metrics:
-=======
             # write in tensorboard
->>>>>>> 24096a46
             for eval_metric, score in valid_scores.items():
                 if not math.isnan(score):
                     self.tb_writer.add_scalar(f"valid/{eval_metric}", score,
@@ -642,11 +591,7 @@
 
             ckpt_score = valid_scores[self.args.early_stopping_metric]
 
-<<<<<<< HEAD
-            # TODO: need to update scheduler even when rank != 0
-=======
             # TODO: need to update scheduler even when rank != 0 (?)
->>>>>>> 24096a46
             if self.scheduler_step_at == "validation":
                 self.scheduler.step(metrics=ckpt_score)
 
@@ -751,28 +696,17 @@
                     elapsed_time: float,
                     start_tokens: int,
                     start_correct: int,
-<<<<<<< HEAD
-                    total_batch_loss: float,
-                    total_nll_loss: float,
-                    total_ctc_loss: float) -> None:
-=======
                     total_batch_loss: float) -> None:
->>>>>>> 24096a46
         """Log training progress"""
 
         elapsed_tok = self.stats.total_tokens - start_tokens
         elapsed_correct = self.stats.total_correct - start_correct
 
         steps = self.stats.steps
-<<<<<<< HEAD
 
         self.tb_writer.add_scalar("train/batch_loss", total_batch_loss, steps)
         self.tb_writer.add_scalar("train/batch_acc", elapsed_correct / elapsed_tok,
                                   steps)
-        if total_nll_loss != 0:
-            self.tb_writer.add_scalar("train/batch_nll_loss", total_nll_loss, steps)
-        if total_ctc_loss != 0:
-            self.tb_writer.add_scalar("train/total_ctc_loss", total_ctc_loss, steps)
 
         # check current_lr
         current_lr = self.optimizer.param_groups[0]["lr"]
@@ -785,24 +719,6 @@
                     total_batch_loss, elapsed_correct / elapsed_tok,
                     elapsed_tok / elapsed_time, current_lr)
 
-=======
-
-        self.tb_writer.add_scalar("train/batch_loss", total_batch_loss, steps)
-        self.tb_writer.add_scalar("train/batch_acc", elapsed_correct / elapsed_tok,
-                                  steps)
-
-        # check current_lr
-        current_lr = self.optimizer.param_groups[0]["lr"]
-        if current_lr < self.args.learning_rate_min:
-            self.stats.is_min_lr = True
-        self.tb_writer.add_scalar("train/learning_rate", current_lr, steps)
-
-        logger.info("Epoch %3d, Step: %8d, Batch Loss: %12.6f, Batch Acc: %.6f, "
-                    "Tokens per Sec: %8.0f, Lr: %.6f", epoch_no, steps,
-                    total_batch_loss, elapsed_correct / elapsed_tok,
-                    elapsed_tok / elapsed_time, current_lr)
-
->>>>>>> 24096a46
     class TrainStatistics:
         """
         Train Statistics
@@ -874,12 +790,8 @@
     """
     if cfg.pop("use_ddp", False):
         # initialize ddp
-<<<<<<< HEAD
-        ddp_setup(rank, world_size)
-=======
         # TODO: make `master_addr` and `master_port` configurable
         ddp_setup(rank, world_size, master_addr="localhost", master_port=12355)
->>>>>>> 24096a46
 
         # need to assign file handlers again, after multi-processes are spawned...
         get_logger(__name__, log_file=Path(cfg["model_dir"]) / "train.log")
