import tempfile
import unittest
from pathlib import Path
<<<<<<< HEAD
=======
from types import SimpleNamespace
>>>>>>> 24096a46

from joeynmt.data import load_data
from joeynmt.datasets import PlaintextDataset, TsvDataset
from joeynmt.helpers import read_list_from_file, write_list_to_file


class TestPlaintextDataset(unittest.TestCase):

    def setUp(self):
        self.train_path = "test/data/toy/train"
        self.dev_path = "test/data/toy/dev"
        self.test_path = "test/data/toy/test"
        self.max_length = 10
        self.min_length = 5
        self.seed = 42

        # minimal data config
        self.data_cfg = {
            "train":
            self.train_path,
            "dev":
            self.dev_path,
            "test":
            self.test_path,
            "src": {
                "lang": "de",
                "level": "word",
                "lowercase": False,
                "max_length": self.max_length,
                "min_length": self.min_length,
            },
            "trg": {
                "lang": "en",
                "level": "word",
                "lowercase": False,
                "max_length": self.max_length,
                "min_length": self.min_length,
            },
            "dataset_type":
            "plain",
            "special_symbols":
            SimpleNamespace(
                **{
                    "unk_token": "<unk>",
                    "pad_token": "<pad>",
                    "bos_token": "<s>",
                    "eos_token": "</s>",
                    "sep_token": "<sep>",
                    "unk_id": 0,
                    "pad_id": 1,
                    "bos_id": 2,
                    "eos_id": 3,
                    "sep_id": 4,
                    "lang_tags": ["<de>", "<en>"],
                }),
        }

    def testDataLoading(self):
        # load the data
        datasets = ["train", "dev"]
        for test_path in [None, self.test_path]:
            current_cfg = self.data_cfg.copy()
            if test_path is not None:
                if "test" not in datasets:
                    datasets.append("test")
                current_cfg["test"] = test_path
            else:
                if "test" in datasets:
                    datasets.remove("test")

            _, _, train_data, dev_data, test_data = load_data(current_cfg,
                                                              datasets=datasets)

            self.assertIs(type(train_data), PlaintextDataset)
            self.assertIs(type(dev_data), PlaintextDataset)

            self.assertEqual(train_data.split, "train")
            self.assertEqual(dev_data.split, "dev")

            self.assertTrue(train_data.has_trg)
            self.assertTrue(dev_data.has_trg)

            if test_path is None:
                self.assertIsNone(test_data)
            else:
                self.assertIs(type(test_data), PlaintextDataset)
                self.assertEqual(test_data.split, "test")
                self.assertFalse(test_data.has_trg)

            self.assertEqual(train_data.tokenizer[train_data.src_lang].max_length,
                             self.max_length)
            self.assertEqual(train_data.tokenizer[train_data.trg_lang].max_length,
                             self.max_length)

            self.assertEqual(train_data.tokenizer[train_data.src_lang].min_length,
                             self.min_length)
            self.assertEqual(train_data.tokenizer[train_data.trg_lang].min_length,
                             self.min_length)

            # check the number of examples loaded
            # NOTE: since tokenization is applied in batch construction,
            # we cannot compute the length and therefore cannot filter
            # examples out based on the length before batch iteration.
            expected_train_len, after_filtering = 1000, 290
            expected_testdev_len = 20  # dev and test have the same len
            self.assertEqual(len(train_data), expected_train_len)
            self.assertEqual(len(dev_data), expected_testdev_len)
            if test_path is None:
                self.assertIsNone(test_data)
            else:
                self.assertEqual(len(test_data), expected_testdev_len)

            train_ex = [train_data[i] for i in range(len(train_data))]
            train_ex = [(i, s, t) for i, s, t in train_ex
                        if s is not None and t is not None]
            self.assertEqual(len(train_ex), after_filtering)

            # check the segmentation: src and trg attributes are lists
            _, train_src, train_trg = train_ex[0]
            _, dev_src, dev_trg = dev_data[0]
            self.assertIs(type(train_src), list)
            self.assertIs(type(train_trg), list)
            self.assertIs(type(dev_src), list)
            self.assertIs(type(dev_trg), list)
            if test_path is not None:
                _, test_src, test_trg = test_data[0]
                self.assertIs(type(test_src), list)
                self.assertIs(test_trg, None)

            # check the length filtering of the training examples
            _, src_len, trg_len = zip(*train_ex)
            self.assertTrue(
                all(self.min_length <= len(s) <= self.max_length for s in src_len))
            self.assertTrue(
                all(self.min_length <= len(t) <= self.max_length for t in trg_len))

            # check the lowercasing
            if current_cfg["src"]["lowercase"]:
                self.assertTrue(all(ex.lower() == ex for ex in train_data.src))
                self.assertTrue(all(ex.lower() == ex for ex in dev_data.src))
                if test_path is not None:
                    self.assertTrue(all(ex.lower() == ex for ex in test_data.src))
            if current_cfg["trg"]["lowercase"]:
                self.assertTrue(all(ex.lower() == ex for ex in train_data.trg))
                self.assertTrue(all(ex.lower() == ex for ex in dev_data.trg))

            # check dev: no length filtering
            dev_ex = [dev_data[i] for i in range(len(dev_data))]
            _, dev_src, dev_trg = zip(*dev_ex)
            self.assertEqual(len(dev_ex), expected_testdev_len)
            self.assertEqual(min([len(t) for t in dev_trg]), 4)
            self.assertEqual(max([len(t) for t in dev_trg]), 46)
            self.assertTrue(all(t is not None for t in dev_src))
            self.assertTrue(all(t is not None for t in dev_trg))


class TestTsvDataset(unittest.TestCase):

    def setUp(self):
        # save toy data temporarily in tsv format
        def _read_write_sents(path, src_lang, trg_lang):
            with tempfile.NamedTemporaryFile(prefix="joeynmt_unittest_",
                                             suffix=".tsv",
                                             delete=False) as temp:
                tsv_file = Path(temp.name)
                src = read_list_from_file(Path(path).with_suffix(f".{src_lang}"))
                if trg_lang:
                    trg = read_list_from_file(Path(path).with_suffix(f".{trg_lang}"))
                    lines = [f"{src_lang}\t{trg_lang}"
                             ] + [f"{s}\t{t}" for s, t in zip(src, trg)]
                else:
                    lines = [src_lang] + src
                write_list_to_file(tsv_file, lines)
            return tsv_file

        train_file = _read_write_sents("test/data/toy/train", "de", "en")
        dev_file = _read_write_sents("test/data/toy/dev", "de", "en")
        test_file = _read_write_sents("test/data/toy/test", "de", None)

        self.max_length = 10
        self.min_length = 5

        # random seed for subsampling
        self.seed = 42

        # minimal data config
        self.data_cfg = {
            "train": (train_file.parent / train_file.stem).as_posix(),
            "dev": (dev_file.parent / dev_file.stem).as_posix(),
            "test": (test_file.parent / test_file.stem).as_posix(),
            "src": {
                "lang": "de",
                "level": "word",
                "lowercase": False,
                "max_length": self.max_length,
                "min_length": self.min_length,
            },
            "trg": {
                "lang": "en",
                "level": "word",
                "lowercase": False,
                "max_length": self.max_length,
                "min_length": self.min_length,
            },
            "dataset_type":
            "tsv",
            "special_symbols":
            SimpleNamespace(
                **{
                    "unk_token": "<unk>",
                    "pad_token": "<pad>",
                    "bos_token": "<s>",
                    "eos_token": "</s>",
                    "sep_token": "<sep>",
                    "unk_id": 0,
                    "pad_id": 1,
                    "bos_id": 2,
                    "eos_id": 3,
                    "sep_id": 4,
                    "lang_tags": ["<de>", "<en>"],
                }),
        }

    def tearDown(self):
        # delete tmp files
        train_file = Path(self.data_cfg["train"]).with_suffix(".tsv")
        dev_file = Path(self.data_cfg["dev"]).with_suffix(".tsv")
        test_file = Path(self.data_cfg["test"]).with_suffix(".tsv")

        if train_file.is_file():
            train_file.unlink()
        if dev_file.is_file():
            dev_file.unlink()
        if test_file.is_file():
            test_file.unlink()

    def testDataLoading(self):
        try:
            expected_train_len, after_filtering = 1000, 290
            expected_dev_len = 20
            _, _, train_data, dev_data, _ = load_data(self.data_cfg,
                                                      datasets=["train", "dev"])

            self.assertIs(type(train_data), TsvDataset)
            self.assertIs(type(dev_data), TsvDataset)

            self.assertEqual(len(train_data), expected_train_len)
            self.assertEqual(len(dev_data), expected_dev_len)

            self.assertEqual(train_data.split, "train")
            self.assertEqual(dev_data.split, "dev")

            self.assertTrue(train_data.has_trg)
            self.assertTrue(dev_data.has_trg)

            self.assertEqual(train_data.tokenizer[train_data.src_lang].max_length,
                             self.max_length)
            self.assertEqual(train_data.tokenizer[train_data.trg_lang].max_length,
                             self.max_length)

            self.assertEqual(train_data.tokenizer[train_data.src_lang].min_length,
                             self.min_length)
            self.assertEqual(train_data.tokenizer[train_data.trg_lang].min_length,
                             self.min_length)

            train_ex = [train_data[i] for i in range(len(train_data))]
            train_ex = [(i, s, t) for i, s, t in train_ex
                        if s is not None and t is not None]
            self.assertEqual(len(train_ex), after_filtering)

            # check the length filtering of the training examples
            _, src_len, trg_len = zip(*train_ex)
            self.assertTrue(
                all(self.min_length <= len(s) <= self.max_length for s in src_len))
            self.assertTrue(
                all(self.min_length <= len(t) <= self.max_length for t in trg_len))

            dev_ex = [dev_data[i] for i in range(len(dev_data))]
            _, dev_src, dev_trg = zip(*dev_ex)
            self.assertEqual(len(dev_ex), expected_dev_len)
            self.assertEqual(min([len(t) for t in dev_trg]), 4)
            self.assertEqual(max([len(t) for t in dev_trg]), 46)
            self.assertTrue(all(t is not None for t in dev_src))
            self.assertTrue(all(t is not None for t in dev_trg))

        except ImportError as e:
            # need pandas installed.
            raise unittest.SkipTest(f"{e} Skip.")<|MERGE_RESOLUTION|>--- conflicted
+++ resolved
@@ -1,10 +1,7 @@
 import tempfile
 import unittest
 from pathlib import Path
-<<<<<<< HEAD
-=======
 from types import SimpleNamespace
->>>>>>> 24096a46
 
 from joeynmt.data import load_data
 from joeynmt.datasets import PlaintextDataset, TsvDataset
